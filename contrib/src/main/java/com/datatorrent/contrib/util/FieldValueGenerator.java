/**
 * Copyright (C) 2015 DataTorrent, Inc.
 *
 * Licensed under the Apache License, Version 2.0 (the "License");
 * you may not use this file except in compliance with the License.
 * You may obtain a copy of the License at
 *
 *         http://www.apache.org/licenses/LICENSE-2.0
 *
 * Unless required by applicable law or agreed to in writing, software
 * distributed under the License is distributed on an "AS IS" BASIS,
 * WITHOUT WARRANTIES OR CONDITIONS OF ANY KIND, either express or implied.
 * See the License for the specific language governing permissions and
 * limitations under the License.
 */
package com.datatorrent.contrib.util;

import java.util.HashMap;
import java.util.List;
import java.util.Map;

import org.slf4j.Logger;
import org.slf4j.LoggerFactory;

import com.datatorrent.lib.util.PojoUtils;
import com.datatorrent.lib.util.PojoUtils.Getter;
import com.datatorrent.lib.util.PojoUtils.Setter;

public class FieldValueGenerator<T extends FieldInfo>
{
  public static interface FieldValueHandler<T extends FieldInfo>
  {
    public void handleFieldValue( T fieldInfo, Object value );
  }
  
  private static final Logger logger = LoggerFactory.getLogger( FieldValueGenerator.class );
<<<<<<< HEAD
  private Class<?> clazz;
  private Map<T, Getter<Object,Object>> fieldGetterMap = null;
  private Map<T, Setter<Object,Object>> fieldSetterMap = null;

  private FieldValueGenerator(){}
=======
  protected Class<?> clazz;
  protected Map<T, Getter<Object,Object>> fieldGetterMap = null;
  protected Map<T, Setter<Object,Object>> fieldSetterMap = null;
  

  public FieldValueGenerator(){}
>>>>>>> c27aa59e
  
  @SuppressWarnings("unchecked")
  public static <T extends FieldInfo> FieldValueGenerator<T> getFieldValueGenerator(final Class<?> clazz, List<T> fieldInfos)
  {
    FieldValueGenerator<T> instance = new FieldValueGenerator<T>();
    return getFieldValueGenerator( clazz, fieldInfos, instance );
  }
  
  public static < T extends FieldInfo, I extends FieldValueGenerator<T> > I getFieldValueGenerator(final Class<?> clazz, List<T> fieldInfos, I instance )
  {
    instance.clazz = clazz;
    
    if( fieldInfos != null )
    {
      instance.fieldGetterMap = new HashMap<T,Getter<Object,Object>>();
      for( T fieldInfo : fieldInfos )
      {
<<<<<<< HEAD
        Getter<Object,Object> getter = PojoUtils.createGetter(clazz, fieldInfo.getColumnExpression(), fieldInfo.getType().getJavaType());
        fieldValueGenerator.fieldGetterMap.put( fieldInfo, getter );
=======
        Getter<Object,Object> getter = PojoUtils.createGetter(clazz, fieldInfo.getColumnExpression(), fieldInfo.getType().getJavaType() );
        instance.fieldGetterMap.put( fieldInfo, getter );
>>>>>>> c27aa59e
      }
      
      instance.fieldSetterMap = new HashMap<T,Setter<Object,Object>>();
      for( T fieldInfo : fieldInfos )
      {
<<<<<<< HEAD
        Setter<Object,Object> setter = PojoUtils.createSetter(clazz, fieldInfo.getColumnExpression(), fieldInfo.getType().getJavaType());
        fieldValueGenerator.fieldSetterMap.put( fieldInfo, setter );
      }
    }
    
    return fieldValueGenerator;
  }


  /**
   * get the object which is serialized.
   * this method will convert the object into a map from column name to column value and then serialize it
   *
   * @param obj
   * @return
   */
  public Object getFieldValues(Object obj)
  {
    //if don't have field information, just convert the whole object to byte[]
    Object convertObj = obj;

    //if fields are specified, convert to map and then convert map to byte[]
    if( fieldGetterMap != null && !fieldGetterMap.isEmpty() )
    {
      Map< String, Object > fieldsValue = new HashMap< String, Object>();
      for( Map.Entry< T, Getter<Object,Object>> entry : fieldGetterMap.entrySet() )
      {
        Getter<Object,Object> getter = entry.getValue();
        if( getter != null )
        {
          Object value = getter.get(obj);
          fieldsValue.put(entry.getKey().getColumnName(), value);
        }
      }
      convertObj = fieldsValue;
    }

    return convertObj;
  }

  public Object getObjectFromValues(Object obj)
  {
    if( fieldGetterMap == null || fieldGetterMap.isEmpty() )
      return obj;

    // the obj in fact is a map, convert from map to object
    try
    {
      Map valueMap = (Map)obj;
      obj = clazz.newInstance();

      for( Map.Entry< T, Setter<Object,Object>> entry : fieldSetterMap.entrySet() )
      {
        T fieldInfo = entry.getKey();
        Setter<Object,Object> setter = entry.getValue();
        if( setter != null )
        {
          setter.set(obj, valueMap.get( fieldInfo.getColumnName() ));
        }
      }
      return obj;
    }
    catch( Exception e )
    {
      logger.warn( "Coverting map to obj exception. ", e );
      return obj;
    }
  }

=======
        Setter<Object,Object> setter = PojoUtils.createSetter(clazz, fieldInfo.getColumnExpression(), fieldInfo.getType().getJavaType() );
        instance.fieldSetterMap.put( fieldInfo, setter );
      }
    }
    
    return instance;
  }
	
>>>>>>> c27aa59e
	/**
	 * use FieldValueHandler handle the value
	 * @param obj
	 * @param fieldValueHandler
	 * @return
	 */
	public void handleFieldsValue( Object obj,  FieldValueHandler fieldValueHandler )
	{
		for( Map.Entry< T, Getter<Object,Object>> entry : fieldGetterMap.entrySet() )
		{
			Getter<Object,Object> getter = entry.getValue();
			if( getter != null )
			{
				Object value = getter.get(obj);
				fieldValueHandler.handleFieldValue(entry.getKey(), value);
			}
		}
	}
}<|MERGE_RESOLUTION|>--- conflicted
+++ resolved
@@ -34,21 +34,13 @@
   }
   
   private static final Logger logger = LoggerFactory.getLogger( FieldValueGenerator.class );
-<<<<<<< HEAD
-  private Class<?> clazz;
-  private Map<T, Getter<Object,Object>> fieldGetterMap = null;
-  private Map<T, Setter<Object,Object>> fieldSetterMap = null;
-
-  private FieldValueGenerator(){}
-=======
   protected Class<?> clazz;
   protected Map<T, Getter<Object,Object>> fieldGetterMap = null;
   protected Map<T, Setter<Object,Object>> fieldSetterMap = null;
   
 
   public FieldValueGenerator(){}
->>>>>>> c27aa59e
-  
+
   @SuppressWarnings("unchecked")
   public static <T extends FieldInfo> FieldValueGenerator<T> getFieldValueGenerator(final Class<?> clazz, List<T> fieldInfos)
   {
@@ -65,89 +57,13 @@
       instance.fieldGetterMap = new HashMap<T,Getter<Object,Object>>();
       for( T fieldInfo : fieldInfos )
       {
-<<<<<<< HEAD
-        Getter<Object,Object> getter = PojoUtils.createGetter(clazz, fieldInfo.getColumnExpression(), fieldInfo.getType().getJavaType());
-        fieldValueGenerator.fieldGetterMap.put( fieldInfo, getter );
-=======
         Getter<Object,Object> getter = PojoUtils.createGetter(clazz, fieldInfo.getColumnExpression(), fieldInfo.getType().getJavaType() );
         instance.fieldGetterMap.put( fieldInfo, getter );
->>>>>>> c27aa59e
       }
       
       instance.fieldSetterMap = new HashMap<T,Setter<Object,Object>>();
       for( T fieldInfo : fieldInfos )
       {
-<<<<<<< HEAD
-        Setter<Object,Object> setter = PojoUtils.createSetter(clazz, fieldInfo.getColumnExpression(), fieldInfo.getType().getJavaType());
-        fieldValueGenerator.fieldSetterMap.put( fieldInfo, setter );
-      }
-    }
-    
-    return fieldValueGenerator;
-  }
-
-
-  /**
-   * get the object which is serialized.
-   * this method will convert the object into a map from column name to column value and then serialize it
-   *
-   * @param obj
-   * @return
-   */
-  public Object getFieldValues(Object obj)
-  {
-    //if don't have field information, just convert the whole object to byte[]
-    Object convertObj = obj;
-
-    //if fields are specified, convert to map and then convert map to byte[]
-    if( fieldGetterMap != null && !fieldGetterMap.isEmpty() )
-    {
-      Map< String, Object > fieldsValue = new HashMap< String, Object>();
-      for( Map.Entry< T, Getter<Object,Object>> entry : fieldGetterMap.entrySet() )
-      {
-        Getter<Object,Object> getter = entry.getValue();
-        if( getter != null )
-        {
-          Object value = getter.get(obj);
-          fieldsValue.put(entry.getKey().getColumnName(), value);
-        }
-      }
-      convertObj = fieldsValue;
-    }
-
-    return convertObj;
-  }
-
-  public Object getObjectFromValues(Object obj)
-  {
-    if( fieldGetterMap == null || fieldGetterMap.isEmpty() )
-      return obj;
-
-    // the obj in fact is a map, convert from map to object
-    try
-    {
-      Map valueMap = (Map)obj;
-      obj = clazz.newInstance();
-
-      for( Map.Entry< T, Setter<Object,Object>> entry : fieldSetterMap.entrySet() )
-      {
-        T fieldInfo = entry.getKey();
-        Setter<Object,Object> setter = entry.getValue();
-        if( setter != null )
-        {
-          setter.set(obj, valueMap.get( fieldInfo.getColumnName() ));
-        }
-      }
-      return obj;
-    }
-    catch( Exception e )
-    {
-      logger.warn( "Coverting map to obj exception. ", e );
-      return obj;
-    }
-  }
-
-=======
         Setter<Object,Object> setter = PojoUtils.createSetter(clazz, fieldInfo.getColumnExpression(), fieldInfo.getType().getJavaType() );
         instance.fieldSetterMap.put( fieldInfo, setter );
       }
@@ -156,7 +72,6 @@
     return instance;
   }
 	
->>>>>>> c27aa59e
 	/**
 	 * use FieldValueHandler handle the value
 	 * @param obj
