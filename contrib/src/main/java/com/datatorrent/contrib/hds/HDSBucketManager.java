--- conflicted
+++ resolved
@@ -192,14 +192,9 @@
         fw = fileStore.getWriter(bucket.bucketKey, fileMeta.name + ".tmp");
       }
 
-<<<<<<< HEAD
-      fw.append(dataEntry.getKey(), dataEntry.getValue());
+      fw.append(asArray(dataEntry.getKey()), dataEntry.getValue());
       if ( fw.getBytesWritten() > this.maxFileSize) {
-=======
-      fw.append(asArray(dataEntry.getKey()), dataEntry.getValue());
-
-      if (fw.getFileSize() > this.maxFileSize) {
->>>>>>> 01ff1cb0
+
         // roll file
         fw.close();
         fileStore.rename(bucket.bucketKey, fileMeta.name + ".tmp", fileMeta.name);
@@ -261,7 +256,12 @@
     if (reader == null) {
       bucket.readerCache.put(floorEntry.getValue().name, reader = fileStore.getReader(bucketKey, floorEntry.getValue().name));
     }
-    return reader.getValue(key);
+
+    //return reader.getValue(key);
+    reader.seek(key);
+    Slice value = new Slice(null, 0,0);
+    reader.next(new Slice(null, 0, 0), value);
+    return value.buffer;
   }
 
   @Override
@@ -539,15 +539,11 @@
   {
     private long bucketKey;
     // keys that were modified and written to WAL, but not yet persisted
-<<<<<<< HEAD
-    private HashMap<byte[], byte[]> writeCache = Maps.newHashMap();
-    private HashMap<byte[], byte[]> frozenWriteCache = Maps.newHashMap();
-    private final transient HashMap<String, TreeMap<byte[], byte[]>> fileDataCache = Maps.newHashMap();
-=======
+
     private HashMap<Slice, byte[]> writeCache = Maps.newHashMap();
     private HashMap<Slice, byte[]> frozenWriteCache = Maps.newHashMap();
     private final transient HashMap<String, HDSFileReader> readerCache = Maps.newHashMap();
->>>>>>> 01ff1cb0
+
     private transient BucketWalWriter wal;
     private long lsn;
     private boolean recoveryInProgress;
