<?xml version="1.0" encoding="UTF-8"?>
<project xmlns="http://maven.apache.org/POM/4.0.0" xmlns:xsi="http://www.w3.org/2001/XMLSchema-instance" xsi:schemaLocation="http://maven.apache.org/POM/4.0.0 http://maven.apache.org/xsd/maven-4.0.0.xsd">
  <modelVersion>4.0.0</modelVersion>

  <parent>
    <groupId>com.datatorrent</groupId>
    <artifactId>malhar</artifactId>
<<<<<<< HEAD
    <version>3.0.0</version>
=======
    <version>3.1.0</version>
>>>>>>> b8126529
  </parent>

  <artifactId>malhar-demos</artifactId>
  <packaging>pom</packaging>
  <name>Demos</name>

  <modules>
    <module>machinedata</module>
    <module>pi</module>
    <module>twitter</module>
    <module>yahoofinance</module>
    <module>frauddetect</module>
    <module>mobile</module>
    <module>wordcount</module>
    <module>mrmonitor</module>
    <module>mroperator</module>
    <module>uniquecount</module>
    <module>r</module>
    <module>echoserver</module>
  </modules>

  <properties>
<<<<<<< HEAD
    <datatorrent.version>3.0.0</datatorrent.version>
=======
    <datatorrent.version>3.1.0</datatorrent.version>
>>>>>>> b8126529
    <datatorrent.apppackage.classpath>lib/*.jar</datatorrent.apppackage.classpath>
    <semver.plugin.skip>true</semver.plugin.skip>
  </properties>

  <profiles>
	<profile>
    <id>demo-plugin-activation</id>
    <activation>
        <file>
            <exists>${basedir}/src/main</exists>
        </file>
    </activation>
    <build>
      <plugins>
        <plugin>
          <artifactId>maven-eclipse-plugin</artifactId>
          <version>2.9</version>
          <configuration>
            <downloadSources>true</downloadSources>
          </configuration>
        </plugin>
        <plugin>
          <artifactId>maven-compiler-plugin</artifactId>
          <version>2.3.2</version>
          <configuration>
            <encoding>UTF-8</encoding>
            <source>1.7</source>
            <target>1.7</target>
            <debug>true</debug>
            <optimize>false</optimize>
            <showDeprecation>true</showDeprecation>
            <showWarnings>true</showWarnings>
          </configuration>
        </plugin>
        <plugin>
          <artifactId>maven-dependency-plugin</artifactId>
          <version>2.8</version>
          <executions>
            <execution>
              <id>copy-dependencies</id>
              <phase>prepare-package</phase>
              <goals>
                <goal>copy-dependencies</goal>
              </goals>
              <configuration>
                <outputDirectory>target/deps</outputDirectory>
                <includeScope>runtime</includeScope>
              </configuration>
            </execution>
          </executions>
        </plugin>
        <plugin>
          <artifactId>maven-assembly-plugin</artifactId>
          <executions>
            <execution>
              <id>app-package-assembly</id>
              <phase>package</phase>
              <goals>
                <goal>single</goal>
              </goals>
              <configuration>
                <finalName>${project.artifactId}-${project.version}-apexapp</finalName>
                <appendAssemblyId>false</appendAssemblyId>
                <descriptors>
                  <descriptor>src/assemble/appPackage.xml</descriptor>
                </descriptors>
                <archiverConfig>
                  <defaultDirectoryMode>0755</defaultDirectoryMode>
                </archiverConfig>
                <archive>
                  <manifestEntries>
                    <Class-Path>${datatorrent.apppackage.classpath}</Class-Path>
                    <DT-Engine-Version>${datatorrent.version}</DT-Engine-Version>
                    <DT-App-Package-Name>${project.artifactId}</DT-App-Package-Name>
                    <DT-App-Package-Version>${project.version}</DT-App-Package-Version>
                    <DT-App-Package-Display-Name>${project.name}</DT-App-Package-Display-Name>
                    <DT-App-Package-Description>${project.description}</DT-App-Package-Description>
                  </manifestEntries>
                </archive>
              </configuration>
            </execution>
          </executions>
        </plugin>
        <plugin>
          <artifactId>maven-antrun-plugin</artifactId>
          <version>1.7</version>
          <executions>
            <execution>
              <phase>package</phase>
              <configuration>
                <target>
                  <move file="${project.build.directory}/${project.artifactId}-${project.version}-apexapp.jar"
                        tofile="${project.build.directory}/${project.artifactId}-${project.version}.apa" />
                </target>
              </configuration>
              <goals>
                <goal>run</goal>
              </goals>
            </execution>
          </executions>
        </plugin>
        <plugin>
          <groupId>org.codehaus.mojo</groupId>
          <artifactId>build-helper-maven-plugin</artifactId>
          <version>1.9.1</version>
          <executions>
            <execution>
              <id>attach-artifacts</id>
              <phase>package</phase>
              <goals>
                <goal>attach-artifact</goal>
              </goals>
              <configuration>
                <artifacts>
                  <artifact>
                    <file>target/${project.artifactId}-${project.version}.apa</file>
                    <type>apa</type>
                  </artifact>
                </artifacts>
                <skipAttach>false</skipAttach>
              </configuration>
            </execution>
          </executions>
        </plugin>
      </plugins>
	</build>
	</profile>
  </profiles>

  <dependencies>
    <dependency>
      <groupId>com.datatorrent</groupId>
      <artifactId>dt-common</artifactId>
      <version>${datatorrent.version}</version>
      <scope>provided</scope>
    </dependency>
    <dependency>
      <groupId>junit</groupId>
      <artifactId>junit</artifactId>
      <version>4.10</version>
      <scope>test</scope>
    </dependency>
    <dependency>
      <groupId>com.datatorrent</groupId>
      <artifactId>malhar-library</artifactId>
      <version>${project.version}</version>
      <exclusions>
        <exclusion>
          <groupId>*</groupId>
          <artifactId>*</artifactId>
        </exclusion>
      </exclusions>
    </dependency>
    <dependency>
      <groupId>com.datatorrent</groupId>
      <artifactId>malhar-library</artifactId>
      <version>${project.version}</version>
      <classifier>tests</classifier>
      <scope>test</scope>
      <exclusions>
        <exclusion>
          <groupId>*</groupId>
          <artifactId>*</artifactId>
        </exclusion>
      </exclusions>
    </dependency>
  </dependencies>

</project><|MERGE_RESOLUTION|>--- conflicted
+++ resolved
@@ -5,11 +5,7 @@
   <parent>
     <groupId>com.datatorrent</groupId>
     <artifactId>malhar</artifactId>
-<<<<<<< HEAD
-    <version>3.0.0</version>
-=======
     <version>3.1.0</version>
->>>>>>> b8126529
   </parent>
 
   <artifactId>malhar-demos</artifactId>
@@ -32,11 +28,7 @@
   </modules>
 
   <properties>
-<<<<<<< HEAD
-    <datatorrent.version>3.0.0</datatorrent.version>
-=======
     <datatorrent.version>3.1.0</datatorrent.version>
->>>>>>> b8126529
     <datatorrent.apppackage.classpath>lib/*.jar</datatorrent.apppackage.classpath>
     <semver.plugin.skip>true</semver.plugin.skip>
   </properties>
