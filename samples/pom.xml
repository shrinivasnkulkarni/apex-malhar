
<project xmlns="http://maven.apache.org/POM/4.0.0" xmlns:xsi="http://www.w3.org/2001/XMLSchema-instance"
         xsi:schemaLocation="http://maven.apache.org/POM/4.0.0 http://maven.apache.org/xsd/maven-4.0.0.xsd">
  <modelVersion>4.0.0</modelVersion>

  <parent>
    <groupId>com.datatorrent</groupId>
    <artifactId>malhar</artifactId>
<<<<<<< HEAD
    <version>3.0.0</version>
=======
    <version>3.1.0</version>
>>>>>>> b8126529
  </parent>

  <artifactId>malhar-samples</artifactId>
  <packaging>jar</packaging>

  <name>Samples</name>

  <dependencies>
    <dependency>
      <groupId>${project.groupId}</groupId>
      <artifactId>malhar-library</artifactId>
      <version>${project.version}</version>
    </dependency>
    <dependency>
      <groupId>${project.groupId}</groupId>
      <artifactId>dt-engine</artifactId>
      <version>${dt.framework.version}</version>
      <scope>test</scope>
    </dependency>
  </dependencies>

</project><|MERGE_RESOLUTION|>--- conflicted
+++ resolved
@@ -6,11 +6,7 @@
   <parent>
     <groupId>com.datatorrent</groupId>
     <artifactId>malhar</artifactId>
-<<<<<<< HEAD
-    <version>3.0.0</version>
-=======
     <version>3.1.0</version>
->>>>>>> b8126529
   </parent>
 
   <artifactId>malhar-samples</artifactId>
