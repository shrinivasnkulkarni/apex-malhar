<project xmlns="http://maven.apache.org/POM/4.0.0" xmlns:xsi="http://www.w3.org/2001/XMLSchema-instance"
         xsi:schemaLocation="http://maven.apache.org/POM/4.0.0 http://maven.apache.org/xsd/maven-4.0.0.xsd">
  <modelVersion>4.0.0</modelVersion>

  <parent>
    <groupId>com.datatorrent</groupId>
    <artifactId>malhar-all</artifactId>
    <version>1.0.4-SNAPSHOT</version>
  </parent>

  <artifactId>malhar-benchmark</artifactId>
  <name>Benchmark</name>
  <packaging>jar</packaging>

  <properties>
    <maven.deploy.skip>false</maven.deploy.skip>
    <skipTests>true</skipTests>
  </properties>
<<<<<<< HEAD
    <build>
=======
<build>
>>>>>>> 4af73323
    <plugins>
       <plugin>
	<artifactId>maven-assembly-plugin</artifactId>
	<version>2.4</version>
	<executions>
		<execution>
			<id>distro-assembly</id>
			<phase>package</phase>
			<goals>
				<goal>single</goal>
			</goals>
			<configuration>
				<finalName>${project.build.finalName}</finalName>
				<descriptors>
					<descriptor>assemble.xml</descriptor>
				</descriptors>
				<archiverConfig>
					<defaultDirectoryMode>0755</defaultDirectoryMode>
				</archiverConfig>
			</configuration>
		</execution>
	</executions>
</plugin>
    </plugins>
<<<<<<< HEAD
  </build>  
=======
  </build> 
>>>>>>> 4af73323
  <dependencies>
    <dependency>
      <groupId>${project.groupId}</groupId>
      <artifactId>malhar-library</artifactId>
      <version>${project.version}</version>
      <type>jar</type>
    </dependency>
       <dependency>
      <groupId>${project.groupId}</groupId>
      <artifactId>malhar-contrib</artifactId>
      <version>${project.version}</version>
    </dependency>
    <dependency>
      <groupId>${project.groupId}</groupId>
      <artifactId>malhar-contrib</artifactId>
      <version>${project.version}</version>
       <classifier>tests</classifier>
    </dependency>
<<<<<<< HEAD
 
=======
     <dependency>
      <groupId>${project.groupId}</groupId>
      <artifactId>malhar-contrib</artifactId>
      <version>${project.version}</version>
      <classifier>tests</classifier>
    </dependency>
>>>>>>> 4af73323
    <dependency>
      <groupId>org.apache.kafka</groupId>
      <artifactId>kafka_2.10</artifactId>
      <version>0.8.1.1</version>
      <optional>true</optional>
      <exclusions>
        <exclusion>
          <groupId>org.slf4j</groupId>
          <artifactId>slf4j-log4j12</artifactId>
        </exclusion>
        <exclusion>
          <groupId>org.slf4j</groupId>
          <artifactId>slf4j-simple</artifactId>
        </exclusion>
        <exclusion>
          <groupId>log4j</groupId>
          <artifactId>log4j</artifactId>
        </exclusion>
        <exclusion>
          <groupId>org.apache.zookeeper</groupId>
          <artifactId>zookeeper</artifactId>
        </exclusion>
      </exclusions>
    </dependency>
        <dependency>
      <groupId>com.datastax.cassandra</groupId>
      <artifactId>cassandra-driver-core</artifactId>
      <version>2.0.2</version>
      <optional>true</optional>
    </dependency>
    <dependency>
<<<<<<< HEAD
      <groupId>org.apache.accumulo</groupId>
      <artifactId>accumulo-core</artifactId>
      <version>1.5.1</version>
=======
      <groupId>com.aerospike</groupId>
      <artifactId>aerospike-client</artifactId>
      <version>3.0.26</version>
      <optional>true</optional>
    </dependency>
    <dependency>
      <groupId>org.apache.hbase</groupId>
      <artifactId>hbase-client</artifactId>
      <version>0.98.2-hadoop2</version>
      <optional>true</optional>
      <type>jar</type>
      <exclusions>
        <exclusion>
          <groupId>org.slf4j</groupId>
          <artifactId>slf4j-log4j12</artifactId>
        </exclusion>
        <exclusion>
          <groupId>org.apache.zookeeper</groupId>
          <artifactId>zookeeper</artifactId>
        </exclusion>
        <exclusion>
          <artifactId>jackson-core-asl</artifactId>
          <groupId>org.codehaus.jackson</groupId>
        </exclusion>
        <exclusion>
          <artifactId>jackson-jaxrs</artifactId>
          <groupId>org.codehaus.jackson</groupId>
        </exclusion>
        <exclusion>
          <artifactId>jackson-mapper-asl</artifactId>
          <groupId>org.codehaus.jackson</groupId>
        </exclusion>
        <exclusion>
          <artifactId>jackson-xc</artifactId>
          <groupId>org.codehaus.jackson</groupId>
        </exclusion>
        <exclusion>
          <artifactId>jetty</artifactId>
          <groupId>org.mortbay.jetty</groupId>
        </exclusion>
        <exclusion>
          <artifactId>jetty-util</artifactId>
          <groupId>org.mortbay.jetty</groupId>
        </exclusion>
      </exclusions>
    </dependency>
    <dependency>
      <groupId>org.apache.hbase</groupId>
      <artifactId>hbase-server</artifactId>
      <version>0.98.2-hadoop2</version>
      <optional>true</optional>
      <type>jar</type>
      <exclusions>
        <exclusion>
          <groupId>org.slf4j</groupId>
          <artifactId>slf4j-log4j12</artifactId>
        </exclusion>
        <exclusion>
          <groupId>org.apache.zookeeper</groupId>
          <artifactId>zookeeper</artifactId>
        </exclusion>
        <exclusion>
          <artifactId>jackson-core-asl</artifactId>
          <groupId>org.codehaus.jackson</groupId>
        </exclusion>
        <exclusion>
          <artifactId>jackson-jaxrs</artifactId>
          <groupId>org.codehaus.jackson</groupId>
        </exclusion>
        <exclusion>
          <artifactId>jackson-mapper-asl</artifactId>
          <groupId>org.codehaus.jackson</groupId>
        </exclusion>
        <exclusion>
          <artifactId>jackson-xc</artifactId>
          <groupId>org.codehaus.jackson</groupId>
        </exclusion>
        <!-- Needed for running local server for tests -->
        <!--exclusion>
          <artifactId>jetty</artifactId>
          <groupId>org.mortbay.jetty</groupId>
        </exclusion>
        <exclusion>
          <artifactId>jetty-util</artifactId>
          <groupId>org.mortbay.jetty</groupId>
        </exclusion-->
      </exclusions>
    </dependency>
     <dependency>
      <groupId>net.sf.supercsv</groupId>
      <artifactId>super-csv</artifactId>
      <version>2.2.0</version>
>>>>>>> 4af73323
      <optional>true</optional>
    </dependency>
  </dependencies>
</project><|MERGE_RESOLUTION|>--- conflicted
+++ resolved
@@ -16,40 +16,32 @@
     <maven.deploy.skip>false</maven.deploy.skip>
     <skipTests>true</skipTests>
   </properties>
-<<<<<<< HEAD
-    <build>
-=======
-<build>
->>>>>>> 4af73323
-    <plugins>
-       <plugin>
-	<artifactId>maven-assembly-plugin</artifactId>
-	<version>2.4</version>
-	<executions>
-		<execution>
-			<id>distro-assembly</id>
-			<phase>package</phase>
-			<goals>
-				<goal>single</goal>
-			</goals>
-			<configuration>
-				<finalName>${project.build.finalName}</finalName>
-				<descriptors>
-					<descriptor>assemble.xml</descriptor>
-				</descriptors>
-				<archiverConfig>
-					<defaultDirectoryMode>0755</defaultDirectoryMode>
-				</archiverConfig>
-			</configuration>
-		</execution>
-	</executions>
-</plugin>
+	<build>
+		<plugins>
+			<plugin>
+				<artifactId>maven-assembly-plugin</artifactId>
+				<version>2.4</version>
+				<executions>
+					<execution>
+						<id>distro-assembly</id>
+						<phase>package</phase>
+						<goals>
+							<goal>single</goal>
+						</goals>
+						<configuration>
+							<finalName>${project.build.finalName}</finalName>
+							<descriptors>
+								<descriptor>assemble.xml</descriptor>
+							</descriptors>
+							<archiverConfig>
+								<defaultDirectoryMode>0755</defaultDirectoryMode>
+							</archiverConfig>
+						</configuration>
+					</execution>
+				</executions>
+			</plugin>
     </plugins>
-<<<<<<< HEAD
   </build>  
-=======
-  </build> 
->>>>>>> 4af73323
   <dependencies>
     <dependency>
       <groupId>${project.groupId}</groupId>
@@ -68,16 +60,6 @@
       <version>${project.version}</version>
        <classifier>tests</classifier>
     </dependency>
-<<<<<<< HEAD
- 
-=======
-     <dependency>
-      <groupId>${project.groupId}</groupId>
-      <artifactId>malhar-contrib</artifactId>
-      <version>${project.version}</version>
-      <classifier>tests</classifier>
-    </dependency>
->>>>>>> 4af73323
     <dependency>
       <groupId>org.apache.kafka</groupId>
       <artifactId>kafka_2.10</artifactId>
@@ -109,11 +91,6 @@
       <optional>true</optional>
     </dependency>
     <dependency>
-<<<<<<< HEAD
-      <groupId>org.apache.accumulo</groupId>
-      <artifactId>accumulo-core</artifactId>
-      <version>1.5.1</version>
-=======
       <groupId>com.aerospike</groupId>
       <artifactId>aerospike-client</artifactId>
       <version>3.0.26</version>
@@ -206,7 +183,12 @@
       <groupId>net.sf.supercsv</groupId>
       <artifactId>super-csv</artifactId>
       <version>2.2.0</version>
->>>>>>> 4af73323
+      <optional>true</optional>
+    </dependency>
+      <dependency>
+      <groupId>org.apache.accumulo</groupId>
+      <artifactId>accumulo-core</artifactId>
+      <version>1.5.1</version>
       <optional>true</optional>
     </dependency>
   </dependencies>
