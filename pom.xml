--- conflicted
+++ resolved
@@ -23,24 +23,14 @@
   <modelVersion>4.0.0</modelVersion>
 
   <parent>
-<<<<<<< HEAD
     <groupId>org.apache.apex</groupId>
     <artifactId>apex</artifactId>
     <version>3.2.0-incubating</version>
-=======
-    <groupId>com.datatorrent</groupId>
-    <artifactId>dt-framework</artifactId>
-    <version>3.1.0</version>
->>>>>>> 1f5676b4
   </parent>
 
   <groupId>org.apache.apex</groupId>
   <artifactId>malhar</artifactId>
-<<<<<<< HEAD
   <version>3.2.0-incubating</version>
-=======
-  <version>3.1.0</version>
->>>>>>> 1f5676b4
   <packaging>pom</packaging>
   <name>Apache Apex Malhar (incubating)</name>
   <url>http://apex.apache.org</url>
@@ -53,25 +43,13 @@
   </licenses>
 
   <prerequisites>
-<<<<<<< HEAD
     <maven>3.0.5</maven>
-=======
-    <maven>3.1.0</maven>
->>>>>>> 1f5676b4
   </prerequisites>
 
   <properties>
     <project.build.sourceEncoding>UTF-8</project.build.sourceEncoding>
     <maven.deploy.skip>false</maven.deploy.skip>
-<<<<<<< HEAD
     <apex.core.version>3.2.0-incubating</apex.core.version>
-=======
-    <dt.framework.version>3.1.0</dt.framework.version>
-    <!-- the following properties match the properties defined in core/pom.xml -->
-    <jackson.version>1.9.2</jackson.version>
-    <jersey.version>1.9</jersey.version>
-    <jetty.version>8.1.10.v20130312</jetty.version>
->>>>>>> 1f5676b4
     <semver.plugin.skip>false</semver.plugin.skip>
   </properties>
 
