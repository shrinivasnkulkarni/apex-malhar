
<project xmlns="http://maven.apache.org/POM/4.0.0" xmlns:xsi="http://www.w3.org/2001/XMLSchema-instance"
         xsi:schemaLocation="http://maven.apache.org/POM/4.0.0 http://maven.apache.org/xsd/maven-4.0.0.xsd">
  <modelVersion>4.0.0</modelVersion>

  <parent>
    <groupId>com.datatorrent</groupId>
    <artifactId>malhar-all</artifactId>
<<<<<<< HEAD
    <version>0.9.0-SNAPSHOT</version>
=======
    <version>0.8.6-SNAPSHOT</version>
>>>>>>> 1e06b73e
  </parent>

  <artifactId>malhar-library</artifactId>
  <packaging>jar</packaging>

  <name>Operator and Codec Library</name>

  <properties>
    <maven.deploy.skip>false</maven.deploy.skip>
  </properties>

  <!-- repository to provide the DataTorrent artifacts -->
  <!--repositories>
    <repository>
      <id>datatorrent</id>
      <name>DataTorrent Release Repository</name>
      <url>https://www.datatorrent.com/maven/content/repositories/releases/</url>
    </repository>
  </repositories-->

  <build>
    <plugins>
      <!-- Publish tests jar -->
      <plugin>
        <groupId>org.apache.maven.plugins</groupId>
        <artifactId>maven-jar-plugin</artifactId>
        <executions>
          <execution>
            <goals>
              <goal>test-jar</goal>
            </goals>
            <phase>package</phase>
          </execution>
        </executions>
      </plugin>
    </plugins>
  </build>

  <dependencies>
    <dependency>
      <groupId>mysql</groupId>
      <artifactId>mysql-connector-java</artifactId>
      <version>5.1.21</version>
    </dependency>
    <dependency>
      <groupId>org.apache.derby</groupId>
      <artifactId>derby</artifactId>
      <version>10.9.1.0</version>
    </dependency>
    <dependency>
      <groupId>com.icegreen</groupId>
      <artifactId>greenmail</artifactId>
      <version>1.3.1b</version>
      <scope>test</scope>
      <type>jar</type>
      <exclusions>
        <exclusion>
          <artifactId>mail</artifactId>
          <groupId>javax.mail</groupId>
        </exclusion>
      </exclusions>
    </dependency>
    <dependency>
      <groupId>org.slf4j</groupId>
      <artifactId>slf4j-api</artifactId>
      <version>1.7.2</version>
    </dependency>
    <dependency>
      <groupId>org.eclipse.jetty</groupId>
      <artifactId>jetty-websocket</artifactId>
      <version>8.1.10.v20130312</version>
    </dependency>
    <dependency>
      <groupId>org.eclipse.jetty</groupId>
      <artifactId>jetty-server</artifactId>
      <version>8.1.10.v20130312</version>
      <scope>test</scope>
    </dependency>
    <dependency>
      <groupId>org.eclipse.jetty</groupId>
      <artifactId>jetty-servlet</artifactId>
      <version>8.1.10.v20130312</version>
      <scope>test</scope>
      <exclusions>
        <exclusion>
          <artifactId>javax.servlet</artifactId>
          <groupId>org.eclipse.jetty.orbit</groupId>
        </exclusion>
      </exclusions>
    </dependency>
    <dependency>
      <groupId>com.sun.mail</groupId>
      <artifactId>javax.mail</artifactId>
      <version>1.5.0</version>
    </dependency>
    <dependency>
      <groupId>javax.mail</groupId>
      <artifactId>javax.mail-api</artifactId>
      <version>1.5.0</version>
    </dependency>
    <dependency>
      <groupId>${project.groupId}</groupId>
      <artifactId>dt-api</artifactId>
      <version>${dt.framework.version}</version>
    </dependency>
    <dependency>
      <groupId>com.sun.jersey</groupId>
      <artifactId>jersey-client</artifactId>
      <version>1.17.1</version>
    </dependency>
    <dependency>
      <groupId>javax.jms</groupId>
      <artifactId>jms-api</artifactId>
      <version>1.1-rev-1</version>
    </dependency>
    <dependency>
    	<groupId>org.python</groupId>
    	<artifactId>jython</artifactId>
    	<version>2.2</version>
    </dependency>
    <dependency>
    	<groupId>org.beanshell</groupId>
    	<artifactId>bsh</artifactId>
    	<version>2.0b5</version>
    </dependency>
    <dependency>
      <groupId>org.apache.activemq</groupId>
      <artifactId>activemq-client</artifactId>
      <version>5.8.0</version>
    </dependency>
    <dependency>
      <groupId>org.apache.activemq</groupId>
      <artifactId>activemq-broker</artifactId>
      <version>5.8.0</version>
      <scope>test</scope>
    </dependency>
    <dependency>
      <groupId>org.apache.activemq</groupId>
      <artifactId>activemq-kahadb-store</artifactId>
      <version>5.8.0</version>
      <scope>test</scope>
    </dependency>
  </dependencies>

  <profiles>
    <profile>
      <id>fullTests</id>
      <properties>
        <test.excludedGroups></test.excludedGroups>
      </properties>
    </profile>
  </profiles>

</project><|MERGE_RESOLUTION|>--- conflicted
+++ resolved
@@ -6,11 +6,7 @@
   <parent>
     <groupId>com.datatorrent</groupId>
     <artifactId>malhar-all</artifactId>
-<<<<<<< HEAD
     <version>0.9.0-SNAPSHOT</version>
-=======
-    <version>0.8.6-SNAPSHOT</version>
->>>>>>> 1e06b73e
   </parent>
 
   <artifactId>malhar-library</artifactId>
@@ -42,8 +38,7 @@
             <goals>
               <goal>test-jar</goal>
             </goals>
-            <phase>package</phase>
-          </execution>
+            <phase>package</phase> </execution>
         </executions>
       </plugin>
     </plugins>
