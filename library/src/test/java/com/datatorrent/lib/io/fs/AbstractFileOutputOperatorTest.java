--- conflicted
+++ resolved
@@ -16,18 +16,6 @@
 
 package com.datatorrent.lib.io.fs;
 
-<<<<<<< HEAD
-import java.io.File;
-import java.io.FileWriter;
-import java.io.IOException;
-import java.util.Collection;
-import java.util.Set;
-import java.util.TreeSet;
-
-import javax.validation.ConstraintViolationException;
-
-import com.google.common.collect.Maps;
-=======
 import java.io.*;
 import java.security.NoSuchAlgorithmException;
 import java.util.*;
@@ -40,7 +28,6 @@
 
 import com.google.common.collect.Maps;
 import com.google.common.io.LimitInputStream;
->>>>>>> 694e00dc
 
 import org.junit.Assert;
 import org.junit.Rule;
@@ -1666,8 +1653,6 @@
     writer.teardown();
   }
   
-<<<<<<< HEAD
-=======
   @Test
   public void testCompression() throws IOException
   {
@@ -1865,7 +1850,6 @@
     checkCompressedFile(oddFile, oddOffsets, 1, 5, 1000, secretKey, iv);
   }
 
->>>>>>> 694e00dc
   private Set<String> getFileNames(Collection<File> files)
   {
     Set<String> filesNames = new TreeSet<String>();
@@ -1875,8 +1859,6 @@
     return filesNames;
   }
   
-<<<<<<< HEAD
-=======
   private static class CounterFilterStreamContext implements FilterStreamContext<CounterFilterOutputStream>
   {
 
@@ -1962,5 +1944,4 @@
     }
   }
   
->>>>>>> 694e00dc
 }